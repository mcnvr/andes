"""
The package for DAE models in ANDES.
"""

from collections import OrderedDict

# Notes:
# - `timer`s are moved to the beginning for initialization.
#   Connectivity statuses should be restored before initializing the rest.


# `file_classes` records the `.py` files under `andes/models` and the classes in each file.
# Models will be initialized in the order given below.

file_classes = OrderedDict([
    ('info', ['Summary']),
    ('timer', ['Toggler', 'Fault', 'Alter']),
    ('bus', ['Bus']),
    ('pq', ['PQ']),
    ('pv', ['PV', 'Slack']),
    ('shunt', ['Shunt', 'ShuntSw']),
    ('line', ['Line', 'Jumper']),
    ('area', ['Area', 'ACE', 'ACEc']),
    ('dynload', ['ZIP', 'FLoad']),
    ('synchronous', ['GENCLS', 'GENROU']),
    ('governor', ['TG2', 'TGOV1', 'TGOV1N', 'TGOV1DB', 'IEEEG1', 'IEESGO']),
    ('exciter', ['EXDC2', 'IEEEX1', 'ESDC2A', 'EXST1', 'ESST3A', 'SEXS', 'IEEET1', 'EXAC1', 'EXAC4', 'ESST4B']),
    ('pss', ['IEEEST', 'ST2CUT']),
    ('motor', ['Motor3', 'Motor5']),
    ('measurement', ['BusFreq', 'BusROCOF', 'PMU']),
    ('dcbase', ['Node', 'Ground', 'R', 'L', 'C', 'RCp', 'RCs', 'RLs', 'RLCs', 'RLCp']),
    ('vsc', ['VSCShunt']),
    ('renewable', ['REGCA1', 'REECA1', 'REECA1E',
                   'REPCA1', 'WTDTA1', 'WTDS', 'WTARA1', 'WTPTA1', 'WTTQA1', 'WTARV1',
                   'REGCVSG', 'REGCVSG2']),
<<<<<<< HEAD
    ('distributed', ['PVD1', 'ESD1', 'PLK']),
=======
    ('distributed', ['PVD1', 'ESD1', 'EV1', 'EV2']),
>>>>>>> a825d92f
    ('experimental', ['PI2', 'TestDB1', 'TestPI', 'TestLagAWFreeze', 'FixedGen']),
    ('coi', ['COI']),
])<|MERGE_RESOLUTION|>--- conflicted
+++ resolved
@@ -33,11 +33,7 @@
     ('renewable', ['REGCA1', 'REECA1', 'REECA1E',
                    'REPCA1', 'WTDTA1', 'WTDS', 'WTARA1', 'WTPTA1', 'WTTQA1', 'WTARV1',
                    'REGCVSG', 'REGCVSG2']),
-<<<<<<< HEAD
-    ('distributed', ['PVD1', 'ESD1', 'PLK']),
-=======
-    ('distributed', ['PVD1', 'ESD1', 'EV1', 'EV2']),
->>>>>>> a825d92f
+    ('distributed', ['PVD1', 'ESD1', 'EV1', 'EV2', 'PLK']),
     ('experimental', ['PI2', 'TestDB1', 'TestPI', 'TestLagAWFreeze', 'FixedGen']),
     ('coi', ['COI']),
 ])